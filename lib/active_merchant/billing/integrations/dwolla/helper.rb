--- conflicted
+++ resolved
@@ -13,33 +13,20 @@
 
             if ActiveMerchant::Billing::Base.integration_mode == :test || options[:test]
               add_field('test', 'true')
-<<<<<<< HEAD
               # timestamp used for test signature generation:
               timestamp = "1370726016"
             end 
 
-=======
-            end
-
-            timestamp = Time.now.to_i.to_s
->>>>>>> 02ebbe0e
             add_field('timestamp', timestamp)
             add_field('allowFundingSources', 'true')
 
             key = options[:credential2].to_s
             secret = options[:credential3].to_s
             orderid = order.to_s
-<<<<<<< HEAD
             signature = Digest::HMAC.hexdigest("#{key}&#{timestamp}&#{orderid}", secret, Digest::SHA1)
             add_field('signature', signature)
           end
           
-=======
-            signature = Digest::SHA1.hexdigest(secret + "#{key}&#{timestamp}&#{orderid}")
-            add_field('signature', signature)
-          end
-
->>>>>>> 02ebbe0e
           mapping :account, 'destinationid'
           mapping :credential2, 'key'
           mapping :notify_url, 'callback'
