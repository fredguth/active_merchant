--- conflicted
+++ resolved
@@ -55,7 +55,7 @@
         commit do
           result = Braintree::Transaction.refund(transaction_id, money)
           Response.new(result.success?, message_from_result(result),
-            {:braintree_transaction => (result.transaction if result.success?)},
+            {:braintree_transaction => (transaction_hash(result.transaction) if result.success?)},
             {:authorization => (result.transaction.id if result.success?)}
            )
         end
@@ -65,12 +65,8 @@
         commit do
           result = Braintree::Transaction.void(authorization)
           Response.new(result.success?, message_from_result(result),
-<<<<<<< HEAD
-            {:braintree_transaction => (result.transaction if result.success?)},
+            {:braintree_transaction => (transaction_hash(result.transaction) if result.success?)},
             {:authorization => (result.transaction.id if result.success?)}
-=======
-            :braintree_transaction => (transaction_hash(result.transaction) if result.success?)
->>>>>>> 89fa3078
           )
         end
       end
